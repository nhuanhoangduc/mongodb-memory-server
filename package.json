--- conflicted
+++ resolved
@@ -26,12 +26,8 @@
     "eslint-plugin-prettier": "^3.0.1",
     "flowgen": "^1.7.0",
     "jest": "^24.3.1",
-<<<<<<< HEAD
     "lerna": "^3.13.1",
-    "mongodb": "^3.1.13",
-=======
     "mongodb": ">=3.0.0",
->>>>>>> 9125a4c5
     "npm-run-all": "^4.1.5",
     "prettier": "^1.16.4",
     "rimraf": "^2.6.3",
@@ -53,15 +49,10 @@
     "tmp": "^0.0.33",
     "uuid": "^3.2.1"
   },
-<<<<<<< HEAD
   "workspaces": {
     "packages": [
       "packages/*"
     ]
-=======
-  "optionalDependencies": {
-    "mongodb": ">=3.0.0"
->>>>>>> 9125a4c5
   },
   "scripts": {
     "test": "jest --projects packages/*",
